--- conflicted
+++ resolved
@@ -21,10 +21,6 @@
 
 #include <algorithm>
 #include <array>
-<<<<<<< HEAD
-#include <utility>
-=======
->>>>>>> 45332e04
 
 #include "perfetto/base/task_runner.h"
 #include "perfetto/base/time.h"
@@ -196,13 +192,9 @@
     return;
   base::FlatSet<int32_t> pids;
   while (int32_t pid = ReadNextNumericDir(*proc_dir)) {
-<<<<<<< HEAD
-    WriteProcessOrThread(pid);
-=======
     std::string pid_status = ReadProcPidFile(pid, "status");
     bool namespaced_process = WriteProcess(pid, pid_status);
 
->>>>>>> 45332e04
     base::StackString<128> task_path("/proc/%d/task", pid);
     base::ScopedDir task_dir(opendir(task_path.c_str()));
     if (!task_dir)
@@ -215,16 +207,7 @@
         std::string tid_status = ReadProcPidFile(tid, "status");
         WriteDetailedThread(tid, pid, tid_status);
       } else {
-<<<<<<< HEAD
-        // If we are not interested in thread names, there is no need to open
-        // a proc file for each thread. We can save time and directly write the
-        // thread record. Note that we still read proc_status for recording
-        // NSpid entries.
-        std::string proc_status = ReadProcPidFile(tid, "status");
-        WriteThread(tid, pid, /*optional_name=*/nullptr, proc_status);
-=======
         WriteThread(tid, pid);
->>>>>>> 45332e04
       }
     }
 
@@ -232,11 +215,7 @@
   }
   FinalizeCurPacket();
 
-<<<<<<< HEAD
-  // Also collect any fds open when starting up
-=======
   // Also collect any fds open when starting up (niche option).
->>>>>>> 45332e04
   for (const auto pid : pids) {
     cur_ps_stats_process_ = nullptr;
     WriteFds(pid);
@@ -317,13 +296,8 @@
   std::string proc_status = ReadProcPidFile(pid, "status");
   if (proc_status.empty())
     return;
-<<<<<<< HEAD
-  int tgid = ToInt(ReadProcStatusEntry(proc_status, "Tgid:"));
-  int tid = ToInt(ReadProcStatusEntry(proc_status, "Pid:"));
-=======
   int32_t tgid = ToInt32(ProcStatusEntry(proc_status, "Tgid:"));
   int32_t tid = ToInt32(ProcStatusEntry(proc_status, "Pid:"));
->>>>>>> 45332e04
   if (tgid <= 0 || tid <= 0)
     return;
 
@@ -335,62 +309,19 @@
   }
   if (pid != tgid) {
     PERFETTO_DCHECK(!seen_pids_.count(pid));
-<<<<<<< HEAD
-    std::string thread_name;
-    if (record_thread_names_)
-      thread_name = ReadProcStatusEntry(proc_status, "Name:");
-    WriteThread(pid, tgid, thread_name.empty() ? nullptr : thread_name.c_str(),
-                proc_status);
-  }
-}
-
-void ProcessStatsDataSource::ReadNamespacedTids(int32_t tid,
-                                                const std::string& proc_status,
-                                                TidArray& out) {
-  // If a process has entered a PID namespace, NSpid shows the mapping in
-  // the status file like: NSpid:  28971   2
-  // NStgid: 28971   2
-  // which denotes that the thread (or process) 28971 in the root PID namespace
-  // has PID = 2 in the child PID namespace. This information can be read from
-  // the NSpid entry in /proc/<tid>/status.
-  if (proc_status.empty())
-    return;
-  std::string nspid = ReadProcStatusEntry(proc_status, "NSpid:");
-  if (nspid.empty())
-    return;
-
-  out.fill(0);  // Zero-initialize the array in case the caller doesn't.
-  auto it = out.begin();
-
-  base::StringSplitter ss(std::move(nspid), '\t');
-  ss.Next();  // Skip the 1st element.
-  PERFETTO_DCHECK(base::CStringToInt32(ss.cur_token()) == tid);
-  while (ss.Next()) {
-    PERFETTO_CHECK(it < out.end());
-    auto maybe_int32 = base::CStringToInt32(ss.cur_token());
-    PERFETTO_DCHECK(maybe_int32.has_value());
-    *it++ = *maybe_int32;
-=======
     WriteDetailedThread(pid, tgid, proc_status);
->>>>>>> 45332e04
   }
 }
 
 // Returns true if the process is within a PID namespace.
 bool ProcessStatsDataSource::WriteProcess(int32_t pid,
                                           const std::string& proc_status) {
-<<<<<<< HEAD
-  PERFETTO_DCHECK(ToInt(ReadProcStatusEntry(proc_status, "Tgid:")) == pid);
-  // Assert that |proc_status| is not for a non-main thread.
-  PERFETTO_DCHECK(ToInt(ReadProcStatusEntry(proc_status, "Pid:")) == pid);
-=======
   PERFETTO_DCHECK(ToInt32(ProcStatusEntry(proc_status, "Pid:")) == pid);
 
   // pid might've been reused for a non-main thread before our procfs read
   if (PERFETTO_UNLIKELY(pid != ToInt32(ProcStatusEntry(proc_status, "Tgid:"))))
     return false;
 
->>>>>>> 45332e04
   auto* proc = GetOrCreatePsTree()->add_processes();
   proc->set_pid(pid);
   proc->set_ppid(ToInt32(ProcStatusEntry(proc_status, "PPid:")));
@@ -399,15 +330,6 @@
   bool namespaced = ParseNamespacedTids(
       proc_status, [proc](int32_t nspid) { proc->add_nspid(nspid); });
 
-  // Optionally write namespace-local PIDs.
-  TidArray nspids = {};
-  ReadNamespacedTids(pid, proc_status, nspids);
-  for (auto nspid : nspids) {
-    if (nspid == 0)  // No more elements.
-      break;
-    proc->add_nspid(nspid);
-  }
-
   std::string cmdline = ReadProcPidFile(pid, "cmdline");
   if (!cmdline.empty()) {
     if (cmdline.back() != '\0') {
@@ -423,27 +345,6 @@
     proc->add_cmdline(ProcStatusEntry(proc_status, "Name:").c_str());
   }
   seen_pids_.insert({pid, pid});
-<<<<<<< HEAD
-}
-
-void ProcessStatsDataSource::WriteThread(int32_t tid,
-                                         int32_t tgid,
-                                         const char* optional_name,
-                                         const std::string& proc_status) {
-  auto* thread = GetOrCreatePsTree()->add_threads();
-  thread->set_tid(tid);
-  thread->set_tgid(tgid);
-  if (optional_name)
-    thread->set_name(optional_name);
-
-  // Optionally write namespace-local TIDs.
-  TidArray nstids = {};
-  ReadNamespacedTids(tid, proc_status, nstids);
-  for (auto nstid : nstids) {
-    if (nstid == 0)  // No more elements.
-      break;
-    thread->add_nstid(nstid);
-=======
   return namespaced;
 }
 
@@ -471,7 +372,6 @@
   if (record_thread_names_) {
     std::string thread_name = ProcStatusEntry(proc_status, "Name:");
     thread->set_name(thread_name.c_str());
->>>>>>> 45332e04
   }
   seen_pids_.insert({tid, tgid});
 }
@@ -498,23 +398,6 @@
   return contents;
 }
 
-<<<<<<< HEAD
-std::string ProcessStatsDataSource::ReadProcStatusEntry(const std::string& buf,
-                                                        const char* key) {
-  auto begin = buf.find(key);
-  if (begin == std::string::npos)
-    return "";
-  begin = buf.find_first_not_of(" \t", begin + strlen(key));
-  if (begin == std::string::npos)
-    return "";
-  auto end = buf.find('\n', begin);
-  if (end == std::string::npos || end <= begin)
-    return "";
-  return buf.substr(begin, end - begin);
-}
-
-=======
->>>>>>> 45332e04
 void ProcessStatsDataSource::StartNewPacketIfNeeded() {
   if (cur_packet_)
     return;
@@ -635,11 +518,7 @@
       }
     }
 
-<<<<<<< HEAD
-    // Ensure we write data on any fds not seen before
-=======
     // Ensure we write data on any fds not seen before (niche option).
->>>>>>> 45332e04
     WriteFds(pid);
 
     pids.insert(pid);
@@ -730,57 +609,34 @@
           GetOrCreateStatsProcess(pid)->set_vm_swap_kb(counter);
           cached.vm_swap_kb = counter;
         }
-<<<<<<< HEAD
-      // The entries below come from smaps_rollup, WriteAllProcessStats merges
-      // everything into the same buffer for convenience.
-      } else if (strcmp(key.data(), "Rss") == 0) {
-         auto counter = ToU32(value.data());
-=======
         // The entries below come from smaps_rollup, WriteAllProcessStats merges
         // everything into the same buffer for convenience.
       } else if (strcmp(key.data(), "Rss") == 0) {
         auto counter = ToUInt32(value.data());
->>>>>>> 45332e04
         if (counter != cached.smr_rss_kb) {
           GetOrCreateStatsProcess(pid)->set_smr_rss_kb(counter);
           cached.smr_rss_kb = counter;
         }
       } else if (strcmp(key.data(), "Pss") == 0) {
-<<<<<<< HEAD
-         auto counter = ToU32(value.data());
-=======
-        auto counter = ToUInt32(value.data());
->>>>>>> 45332e04
+        auto counter = ToUInt32(value.data());
         if (counter != cached.smr_pss_kb) {
           GetOrCreateStatsProcess(pid)->set_smr_pss_kb(counter);
           cached.smr_pss_kb = counter;
         }
       } else if (strcmp(key.data(), "Pss_Anon") == 0) {
-<<<<<<< HEAD
-         auto counter = ToU32(value.data());
-=======
-        auto counter = ToUInt32(value.data());
->>>>>>> 45332e04
+        auto counter = ToUInt32(value.data());
         if (counter != cached.smr_pss_anon_kb) {
           GetOrCreateStatsProcess(pid)->set_smr_pss_anon_kb(counter);
           cached.smr_pss_anon_kb = counter;
         }
       } else if (strcmp(key.data(), "Pss_File") == 0) {
-<<<<<<< HEAD
-         auto counter = ToU32(value.data());
-=======
-        auto counter = ToUInt32(value.data());
->>>>>>> 45332e04
+        auto counter = ToUInt32(value.data());
         if (counter != cached.smr_pss_file_kb) {
           GetOrCreateStatsProcess(pid)->set_smr_pss_file_kb(counter);
           cached.smr_pss_file_kb = counter;
         }
       } else if (strcmp(key.data(), "Pss_Shmem") == 0) {
-<<<<<<< HEAD
-         auto counter = ToU32(value.data());
-=======
-        auto counter = ToUInt32(value.data());
->>>>>>> 45332e04
+        auto counter = ToUInt32(value.data());
         if (counter != cached.smr_pss_shmem_kb) {
           GetOrCreateStatsProcess(pid)->set_smr_pss_shmem_kb(counter);
           cached.smr_pss_shmem_kb = counter;
@@ -820,7 +676,6 @@
 void ProcessStatsDataSource::WriteFds(int32_t pid) {
   if (!resolve_process_fds_) {
     return;
-<<<<<<< HEAD
   }
 
   base::StackString<256> path("%s/%" PRId32 "/fd", GetProcMountpoint(), pid);
@@ -842,29 +697,6 @@
   CachedProcessStats& cached = process_stats_cache_[pid];
   if (cached.seen_fds.count(fd)) {
     return;
-=======
-  }
-
-  base::StackString<256> path("%s/%" PRId32 "/fd", GetProcMountpoint(), pid);
-  base::ScopedDir proc_dir(opendir(path.c_str()));
-  if (!proc_dir) {
-    PERFETTO_DPLOG("Failed to opendir(%s)", path.c_str());
-    return;
-  }
-  while (struct dirent* dir_ent = readdir(*proc_dir)) {
-    if (dir_ent->d_type != DT_LNK)
-      continue;
-    auto fd = base::CStringToUInt64(dir_ent->d_name);
-    if (fd)
-      WriteSingleFd(pid, *fd);
-  }
-}
-
-void ProcessStatsDataSource::WriteSingleFd(int32_t pid, uint64_t fd) {
-  CachedProcessStats& cached = process_stats_cache_[pid];
-  if (cached.seen_fds.count(fd)) {
-    return;
->>>>>>> 45332e04
   }
 
   base::StackString<128> proc_fd("%s/%" PRId32 "/fd/%" PRIu64,

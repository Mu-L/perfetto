/*
 * Copyright (C) 2019 The Android Open Source Project
 *
 * Licensed under the Apache License, Version 2.0 (the "License");
 * you may not use this file except in compliance with the License.
 * You may obtain a copy of the License at
 *
 *      http://www.apache.org/licenses/LICENSE-2.0
 *
 * Unless required by applicable law or agreed to in writing, software
 * distributed under the License is distributed on an "AS IS" BASIS,
 * WITHOUT WARRANTIES OR CONDITIONS OF ANY KIND, either express or implied.
 * See the License for the specific language governing permissions and
 * limitations under the License.
 */

#ifndef SRC_TRACE_PROCESSOR_CONTAINERS_ROW_MAP_H_
#define SRC_TRACE_PROCESSOR_CONTAINERS_ROW_MAP_H_

#include <stdint.h>

#include <memory>
<<<<<<< HEAD
=======
#include <numeric>
>>>>>>> 45332e04
#include <optional>
#include <variant>
#include <vector>

#include "perfetto/base/logging.h"
#include "src/trace_processor/containers/bit_vector.h"
#include "src/trace_processor/containers/bit_vector_iterators.h"

namespace perfetto {
namespace trace_processor {

// Stores a list of row indicies in a space efficient manner. One or more
// columns can refer to the same RowMap. The RowMap defines the access pattern
// to iterate on rows.
//
// Naming convention:
//
// As both the input and output of RowMap is a uint32_t, it can be quite
// confusing to reason about what parameters/return values of the functions
// of RowMap actually means. To help with this, we define a strict convention
// of naming.
//
// row:     input - that is, rows are what are passed into operator[]; named as
//          such because a "row" number in a table is converted to an index to
//          lookup in the backing vectors.
// index:   output - that is, indices are what are returned from operator[];
//          named as such because an "index" is what's used to lookup data
//          from the backing vectors.
//
// Implementation details:
//
// Behind the scenes, this class is impelemented using one of three backing
// data-structures:
// 1. A start and end index (internally named 'range')
// 1. BitVector
// 2. std::vector<uint32_t> (internally named IndexVector).
//
// Generally the preference for data structures is range > BitVector >
// std::vector<uint32>; this ordering is based mainly on memory efficiency as we
// expect RowMaps to be large.
//
// However, BitVector and std::vector<uint32_t> allow things which are not
// possible with the data-structures preferred to them:
//  * a range (as the name suggests) can only store a compact set of indices
//  with no holes. A BitVector works around this limitation by storing a 1 at an
//  index where that row is part of the RowMap and 0 otherwise.
//  * as soon as ordering or duplicate rows come into play, we cannot use a
//   BitVector anymore as ordering/duplicate row information cannot be captured
//   by a BitVector.
//
// For small, sparse RowMaps, it is possible that a std::vector<uint32_t> is
// more efficient than a BitVector; in this case, we will make a best effort
// switch to it but the cases where this happens is not precisely defined.
class RowMap {
 public:
  using InputRow = uint32_t;
  using OutputIndex = uint32_t;
  using IndexVector = std::vector<OutputIndex>;

  struct Range {
    Range(OutputIndex start_index, OutputIndex end_index)
        : start(start_index), end(end_index) {}
    Range() : start(0), end(0) {}

    OutputIndex start = 0;  // This is an inclusive index.
    OutputIndex end = 0;    // This is an exclusive index.

    uint32_t size() const {
      PERFETTO_DCHECK(end >= start);
      return end - start;
    }
<<<<<<< HEAD
=======
    inline bool Contains(uint32_t val) const {
      return val >= start && val < end;
    }
>>>>>>> 45332e04
  };

  // Allows efficient iteration over the rows of a RowMap.
  //
  // Note: you should usually prefer to use the methods on RowMap directly (if
  // they exist for the task being attempted) to avoid the lookup for the mode
  // of the RowMap on every method call.
  class Iterator {
   public:
    explicit Iterator(const RowMap* rm);

    Iterator(Iterator&&) noexcept = default;
    Iterator& operator=(Iterator&&) = default;

    // Forwards the iterator to the next row of the RowMap.
    void Next() {
      if (std::get_if<Range>(&rm_->data_)) {
        ++ordinal_;
      } else if (std::get_if<BitVector>(&rm_->data_)) {
        set_bits_it_->Next();
      } else if (std::get_if<IndexVector>(&rm_->data_)) {
        ++ordinal_;
      }
    }

    // Returns if the iterator is still valid.
    operator bool() const {
      if (auto* range = std::get_if<Range>(&rm_->data_)) {
        return ordinal_ < range->end;
      }
      if (std::get_if<BitVector>(&rm_->data_)) {
        return bool(*set_bits_it_);
      }
      if (auto* vec = std::get_if<IndexVector>(&rm_->data_)) {
        return ordinal_ < vec->size();
<<<<<<< HEAD
      }
      PERFETTO_FATAL("Didn't match any variant type.");
    }

    // Returns the index pointed to by this iterator.
    OutputIndex index() const {
      if (std::get_if<Range>(&rm_->data_)) {
        return ordinal_;
      }
      if (std::get_if<BitVector>(&rm_->data_)) {
        return set_bits_it_->index();
      }
      if (auto* vec = std::get_if<IndexVector>(&rm_->data_)) {
        return (*vec)[ordinal_];
      }
      PERFETTO_FATAL("Didn't match any variant type.");
    }

    // Returns the row of the index the iterator points to.
    InputRow row() const {
      if (auto* range = std::get_if<Range>(&rm_->data_)) {
        return ordinal_ - range->start;
      }
      if (std::get_if<BitVector>(&rm_->data_)) {
        return set_bits_it_->ordinal();
      }
      if (std::get_if<IndexVector>(&rm_->data_)) {
        return ordinal_;
      }
      PERFETTO_FATAL("Didn't match any variant type.");
=======
      }
      PERFETTO_FATAL("Didn't match any variant type.");
    }

    // Returns the index pointed to by this iterator.
    OutputIndex index() const {
      if (std::get_if<Range>(&rm_->data_)) {
        return ordinal_;
      }
      if (std::get_if<BitVector>(&rm_->data_)) {
        return set_bits_it_->index();
      }
      if (auto* vec = std::get_if<IndexVector>(&rm_->data_)) {
        return (*vec)[ordinal_];
      }
      PERFETTO_FATAL("Didn't match any variant type.");
    }

    // Returns the row of the index the iterator points to.
    InputRow row() const {
      if (auto* range = std::get_if<Range>(&rm_->data_)) {
        return ordinal_ - range->start;
      }
      if (std::get_if<BitVector>(&rm_->data_)) {
        return set_bits_it_->ordinal();
      }
      if (std::get_if<IndexVector>(&rm_->data_)) {
        return ordinal_;
      }
      PERFETTO_FATAL("Didn't match any variant type.");
>>>>>>> 45332e04
    }

   private:
    Iterator(const Iterator&) = delete;
    Iterator& operator=(const Iterator&) = delete;

    // Ordinal will not be used for BitVector based RowMap.
    uint32_t ordinal_ = 0;
    // Not nullptr for BitVector based RowMap.
    std::unique_ptr<BitVector::SetBitsIterator> set_bits_it_;

    const RowMap* rm_ = nullptr;
  };

  // Enum to allow users of RowMap to decide whether they want to optimize for
  // memory usage or for speed of lookups.
  enum class OptimizeFor {
    kMemory,
    kLookupSpeed,
  };

  // Creates an empty RowMap.
  // By default this will be implemented using a range.
  RowMap();

  // Creates a RowMap containing the range of indices between |start| and |end|
  // i.e. all indices between |start| (inclusive) and |end| (exclusive).
  RowMap(OutputIndex start,
         OutputIndex end,
         OptimizeFor optimize_for = OptimizeFor::kMemory);

  // Creates a RowMap backed by a BitVector.
  explicit RowMap(BitVector);

  // Creates a RowMap backed by an std::vector<uint32_t>.
  explicit RowMap(IndexVector);

  RowMap(const RowMap&) noexcept = delete;
  RowMap& operator=(const RowMap&) = delete;

  RowMap(RowMap&&) noexcept = default;
  RowMap& operator=(RowMap&&) = default;

  // Creates a RowMap containing just |index|.
  // By default this will be implemented using a range.
  static RowMap SingleRow(OutputIndex index) {
    return RowMap(index, index + 1);
  }

  // Creates a copy of the RowMap.
  // We have an explicit copy function because RowMap can hold onto large chunks
  // of memory and we want to be very explicit when making a copy to avoid
  // accidental leaks and copies.
  RowMap Copy() const;

  // Returns the size of the RowMap; that is the number of indices in the
  // RowMap.
  uint32_t size() const {
    if (auto* range = std::get_if<Range>(&data_)) {
      return range->size();
    }
    if (auto* bv = std::get_if<BitVector>(&data_)) {
      return bv->CountSetBits();
    }
    if (auto* vec = std::get_if<IndexVector>(&data_)) {
      return static_cast<uint32_t>(vec->size());
    }
    NoVariantMatched();
  }

  // Returns whether this rowmap is empty.
  bool empty() const { return size() == 0; }

  // Returns the index at the given |row|.
  OutputIndex Get(InputRow row) const {
    if (auto* range = std::get_if<Range>(&data_)) {
      return GetRange(*range, row);
    }
    if (auto* bv = std::get_if<BitVector>(&data_)) {
      return GetBitVector(*bv, row);
    }
    if (auto* vec = std::get_if<IndexVector>(&data_)) {
      return GetIndexVector(*vec, row);
    }
    NoVariantMatched();
  }

<<<<<<< HEAD
  // Returns whether the RowMap contains the given index.
  bool Contains(OutputIndex index) const {
    if (auto* range = std::get_if<Range>(&data_)) {
      return index >= range->start && index < range->end;
    }
    if (auto* bv = std::get_if<BitVector>(&data_)) {
      return index < bv->size() && bv->IsSet(index);
    }
    if (auto* vec = std::get_if<IndexVector>(&data_)) {
      return std::find(vec->begin(), vec->end(), index) != vec->end();
    }
    NoVariantMatched();
  }

  // Returns the first row of the given |index| in the RowMap.
  std::optional<InputRow> RowOf(OutputIndex index) const {
    if (auto* range = std::get_if<Range>(&data_)) {
      if (index < range->start || index >= range->end)
        return std::nullopt;
      return index - range->start;
    }
    if (auto* bv = std::get_if<BitVector>(&data_)) {
      return index < bv->size() && bv->IsSet(index)
                 ? std::make_optional(bv->CountSetBits(index))
                 : std::nullopt;
    }
    if (auto* vec = std::get_if<IndexVector>(&data_)) {
      auto it = std::find(vec->begin(), vec->end(), index);
      return it != vec->end() ? std::make_optional(static_cast<InputRow>(
                                    std::distance(vec->begin(), it)))
                              : std::nullopt;
=======
  // Returns the vector of all indices in the RowMap.
  std::vector<OutputIndex> GetAllIndices() const {
    if (auto* range = std::get_if<Range>(&data_)) {
      std::vector<uint32_t> res(range->size());
      std::iota(res.begin(), res.end(), range->start);
      return res;
    }
    if (auto* bv = std::get_if<BitVector>(&data_)) {
      std::vector<uint32_t> res;
      for (auto it = bv->IterateSetBits(); it; it.Next()) {
        res.push_back(it.index());
      }
      return res;
    }
    if (auto* vec = std::get_if<IndexVector>(&data_)) {
      return *vec;
    }
    NoVariantMatched();
  }

  // Returns maximum size of the output. Ie range.end or size of the BV.
  OutputIndex Max() const;

  // Returns whether the RowMap contains the given index.
  bool Contains(OutputIndex index) const {
    if (auto* range = std::get_if<Range>(&data_)) {
      return index >= range->start && index < range->end;
    }
    if (auto* bv = std::get_if<BitVector>(&data_)) {
      return index < bv->size() && bv->IsSet(index);
    }
    if (auto* vec = std::get_if<IndexVector>(&data_)) {
      return std::find(vec->begin(), vec->end(), index) != vec->end();
>>>>>>> 45332e04
    }
    NoVariantMatched();
  }

<<<<<<< HEAD
=======
  // Returns the first row of the given |index| in the RowMap.
  std::optional<InputRow> RowOf(OutputIndex index) const {
    if (auto* range = std::get_if<Range>(&data_)) {
      if (index < range->start || index >= range->end)
        return std::nullopt;
      return index - range->start;
    }
    if (auto* bv = std::get_if<BitVector>(&data_)) {
      return index < bv->size() && bv->IsSet(index)
                 ? std::make_optional(bv->CountSetBits(index))
                 : std::nullopt;
    }
    if (auto* vec = std::get_if<IndexVector>(&data_)) {
      auto it = std::find(vec->begin(), vec->end(), index);
      return it != vec->end() ? std::make_optional(static_cast<InputRow>(
                                    std::distance(vec->begin(), it)))
                              : std::nullopt;
    }
    NoVariantMatched();
  }

>>>>>>> 45332e04
  // Performs an ordered insert of the index into the current RowMap
  // (precondition: this RowMap is ordered based on the indices it contains).
  //
  // Example:
  // this = [1, 5, 10, 11, 20]
  // Insert(10)  // this = [1, 5, 10, 11, 20]
  // Insert(12)  // this = [1, 5, 10, 11, 12, 20]
  // Insert(21)  // this = [1, 5, 10, 11, 12, 20, 21]
  // Insert(2)   // this = [1, 2, 5, 10, 11, 12, 20, 21]
  //
  // Speecifically, this means that it is only valid to call Insert on a RowMap
  // which is sorted by the indices it contains; this is automatically true when
  // the RowMap is in range or BitVector mode but is a required condition for
  // IndexVector mode.
  void Insert(OutputIndex index) {
    if (auto* range = std::get_if<Range>(&data_)) {
      if (index == range->end) {
        // Fast path: if we're just appending to the end
        // of the range, we can stay in range mode and
        // just bump the end index.
        range->end++;
        return;
      }

      // Slow path: the insert is somewhere else other
      // than the end. This means we need to switch to
      // using a BitVector instead.
      BitVector bv;
      bv.Resize(range->start, false);
      bv.Resize(range->end, true);
      InsertIntoBitVector(bv, index);
      data_ = std::move(bv);
      return;
    }
    if (auto* bv = std::get_if<BitVector>(&data_)) {
      InsertIntoBitVector(*bv, index);
      return;
<<<<<<< HEAD
    }
    if (auto* vec = std::get_if<IndexVector>(&data_)) {
      PERFETTO_DCHECK(std::is_sorted(vec->begin(), vec->end()));
      auto it = std::upper_bound(vec->begin(), vec->end(), index);
      vec->insert(it, index);
      return;
    }
=======
    }
    if (auto* vec = std::get_if<IndexVector>(&data_)) {
      PERFETTO_DCHECK(std::is_sorted(vec->begin(), vec->end()));
      auto it = std::upper_bound(vec->begin(), vec->end(), index);
      vec->insert(it, index);
      return;
    }
>>>>>>> 45332e04
    NoVariantMatched();
  }

  // Updates this RowMap by 'picking' the indices given by |picker|.
  // This is easiest to explain with an example; suppose we have the following
  // RowMaps:
  // this  : [0, 1, 4, 10, 11]
  // picker: [0, 3, 4, 4, 2]
  //
  // After calling Apply(picker), we now have the following:
  // this  : [0, 10, 11, 11, 4]
  //
  // Conceptually, we are performing the following algorithm:
  // RowMap rm = Copy()
  // for (p : picker)
  //   rm[i++] = this[p]
  // return rm;
  RowMap SelectRows(const RowMap& selector) const {
    uint32_t size = selector.size();

    // If the selector is empty, just return an empty RowMap.
    if (size == 0u)
      return RowMap();

    // If the selector is just picking a single row, just return that row
    // without any additional overhead.
    if (size == 1u)
      return RowMap::SingleRow(Get(selector.Get(0)));

    // For all other cases, go into the slow-path.
    return SelectRowsSlow(selector);
  }

  // Intersects the range [start_index, end_index) with |this| writing the
  // result into |this|. By "intersect", we mean to keep only the indices
  // present in both this RowMap and in the Range [start_index, end_index). The
  // order of the preserved indices will be the same as |this|.
  //
  // Conceptually, we are performing the following algorithm:
  // for (idx : this)
  //   if (start_index <= idx && idx < end_index)
  //     continue;
  //   Remove(idx)
  void Intersect(const RowMap& second);

  // Intersects this RowMap with |index|. If this RowMap contained |index|, then
  // it will *only* contain |index|. Otherwise, it will be empty.
  void IntersectExact(OutputIndex index) {
    if (Contains(index)) {
      *this = RowMap(index, index + 1);
    } else {
      Clear();
    }
  }

  // Clears this RowMap by resetting it to a newly constructed state.
  void Clear() { *this = RowMap(); }

  template <typename Comparator = bool(uint32_t, uint32_t)>
  void StableSort(IndexVector* out, Comparator c) const {
    if (auto* range = std::get_if<Range>(&data_)) {
      std::stable_sort(out->begin(), out->end(),
                       [range, c](uint32_t a, uint32_t b) {
                         return c(GetRange(*range, a), GetRange(*range, b));
                       });
      return;
    }
    if (auto* bv = std::get_if<BitVector>(&data_)) {
      std::stable_sort(out->begin(), out->end(),
                       [&bv, c](uint32_t a, uint32_t b) {
                         return c(GetBitVector(*bv, a), GetBitVector(*bv, b));
                       });
      return;
    }
    if (auto* vec = std::get_if<IndexVector>(&data_)) {
      std::stable_sort(
          out->begin(), out->end(), [vec, c](uint32_t a, uint32_t b) {
            return c(GetIndexVector(*vec, a), GetIndexVector(*vec, b));
          });
      return;
<<<<<<< HEAD
    }
    NoVariantMatched();
  }

  // Filters the indices in |out| by keeping those which meet |p|.
  template <typename Predicate = bool(OutputIndex)>
  void Filter(Predicate p) {
    if (auto* range = std::get_if<Range>(&data_)) {
      data_ = FilterRange(p, *range);
      return;
    }
    if (auto* bv = std::get_if<BitVector>(&data_)) {
      for (auto it = bv->IterateSetBits(); it; it.Next()) {
        if (!p(it.index()))
          it.Clear();
      }
      return;
    }
    if (auto* vec = std::get_if<IndexVector>(&data_)) {
      auto ret = std::remove_if(vec->begin(), vec->end(),
                                [p](uint32_t i) { return !p(i); });
      vec->erase(ret, vec->end());
      return;
    }
    NoVariantMatched();
=======
    }
    NoVariantMatched();
  }

  // Filters the indices in |out| by keeping those which meet |p|.
  template <typename Predicate = bool(OutputIndex)>
  void Filter(Predicate p) {
    if (auto* range = std::get_if<Range>(&data_)) {
      data_ = FilterRange(p, *range);
      return;
    }
    if (auto* bv = std::get_if<BitVector>(&data_)) {
      for (auto it = bv->IterateSetBits(); it; it.Next()) {
        if (!p(it.index()))
          it.Clear();
      }
      return;
    }
    if (auto* vec = std::get_if<IndexVector>(&data_)) {
      auto ret = std::remove_if(vec->begin(), vec->end(),
                                [p](uint32_t i) { return !p(i); });
      vec->erase(ret, vec->end());
      return;
    }
    NoVariantMatched();
  }

  // Converts this RowMap to an index vector in the most efficient way
  // possible.
  std::vector<uint32_t> TakeAsIndexVector() const&& {
    if (auto* range = std::get_if<Range>(&data_)) {
      std::vector<uint32_t> rm(range->size());
      std::iota(rm.begin(), rm.end(), range->start);
      return rm;
    }
    if (auto* bv = std::get_if<BitVector>(&data_)) {
      std::vector<uint32_t> rm(bv->CountSetBits());
      for (auto it = bv->IterateSetBits(); it; it.Next()) {
        rm[it.ordinal()] = it.index();
      }
      return rm;
    }
    if (auto* vec = std::get_if<IndexVector>(&data_)) {
      return std::move(*vec);
    }
    NoVariantMatched();
  }

  // Returns the data in RowMap BitVector, nullptr if RowMap is in a different
  // mode.
  const BitVector* GetIfBitVector() const {
    return std::get_if<BitVector>(&data_);
  }

  // Returns the data in RowMap IndexVector, nullptr if RowMap is in a different
  // mode.
  const std::vector<uint32_t>* GetIfIndexVector() const {
    return std::get_if<IndexVector>(&data_);
>>>>>>> 45332e04
  }

  // Returns the iterator over the rows in this RowMap.
  Iterator IterateRows() const { return Iterator(this); }

  // Returns if the RowMap is internally represented using a range.
  bool IsRange() const { return std::holds_alternative<Range>(data_); }

  // Returns if the RowMap is internally represented using a BitVector.
  bool IsBitVector() const { return std::holds_alternative<BitVector>(data_); }

  // Returns if the RowMap is internally represented using an index vector.
  bool IsIndexVector() const {
    return std::holds_alternative<IndexVector>(data_);
  }

 private:
  using Variant = std::variant<Range, BitVector, IndexVector>;

  explicit RowMap(Range);

  explicit RowMap(Variant);

  // TODO(lalitm): remove this when the coupling between RowMap and
  // ColumnStorage Selector is broken (after filtering is moved out of here).
  friend class ColumnStorageOverlay;

  template <typename Predicate>
  Variant FilterRange(Predicate p, Range r) {
    uint32_t count = r.size();

    // Optimization: if we are only going to scan a few indices, it's not
    // worth the haslle of working with a BitVector.
    constexpr uint32_t kSmallRangeLimit = 2048;
    bool is_small_range = count < kSmallRangeLimit;

    // Optimization: weif the cost of a BitVector is more than the highest
    // possible cost an index vector could have, use the index vector.
    uint32_t bit_vector_cost = BitVector::ApproxBytesCost(r.end);
    uint32_t index_vector_cost_ub = sizeof(uint32_t) * count;

    // If either of the conditions hold which make it better to use an
    // index vector, use it instead. Alternatively, if we are optimizing for
    // lookup speed, we also want to use an index vector.
    if (is_small_range || index_vector_cost_ub <= bit_vector_cost ||
        optimize_for_ == OptimizeFor::kLookupSpeed) {
      // Try and strike a good balance between not making the vector too
      // big and good performance.
      IndexVector iv(std::min(kSmallRangeLimit, count));

      uint32_t out_i = 0;
      for (uint32_t i = 0; i < count; ++i) {
        // If we reach the capacity add another small set of indices.
        if (PERFETTO_UNLIKELY(out_i == iv.size()))
          iv.resize(iv.size() + kSmallRangeLimit);

        // We keep this branch free by always writing the index but only
        // incrementing the out index if the return value is true.
        bool value = p(i + r.start);
        iv[out_i] = i + r.start;
        out_i += value;
      }

      // Make the vector the correct size and as small as possible.
      iv.resize(out_i);
      iv.shrink_to_fit();

      return std::move(iv);
    }

    // Otherwise, create a bitvector which spans the full range using
    // |p| as the filler for the bits between start and end.
    return BitVector::Range(r.start, r.end, p);
<<<<<<< HEAD
  }

  PERFETTO_ALWAYS_INLINE static OutputIndex GetRange(Range r, InputRow row) {
    return r.start + row;
  }
  PERFETTO_ALWAYS_INLINE static OutputIndex GetBitVector(const BitVector& bv,
                                                         uint32_t row) {
    return bv.IndexOfNthSet(row);
  }
=======
  }

  PERFETTO_ALWAYS_INLINE static OutputIndex GetRange(Range r, InputRow row) {
    return r.start + row;
  }
  PERFETTO_ALWAYS_INLINE static OutputIndex GetBitVector(const BitVector& bv,
                                                         uint32_t row) {
    return bv.IndexOfNthSet(row);
  }
>>>>>>> 45332e04
  PERFETTO_ALWAYS_INLINE static OutputIndex GetIndexVector(
      const IndexVector& vec,
      uint32_t row) {
    return vec[row];
  }

  RowMap SelectRowsSlow(const RowMap& selector) const;

  static void InsertIntoBitVector(BitVector& bv, OutputIndex row) {
    if (row == bv.size()) {
      bv.AppendTrue();
      return;
    }
    if (row > bv.size())
      bv.Resize(row + 1, false);
    bv.Set(row);
  }

  PERFETTO_NORETURN void NoVariantMatched() const {
    PERFETTO_FATAL("Didn't match any variant type.");
  }

  Variant data_;
  OptimizeFor optimize_for_ = OptimizeFor::kMemory;
};

}  // namespace trace_processor
}  // namespace perfetto

#endif  // SRC_TRACE_PROCESSOR_CONTAINERS_ROW_MAP_H_<|MERGE_RESOLUTION|>--- conflicted
+++ resolved
@@ -20,10 +20,7 @@
 #include <stdint.h>
 
 #include <memory>
-<<<<<<< HEAD
-=======
 #include <numeric>
->>>>>>> 45332e04
 #include <optional>
 #include <variant>
 #include <vector>
@@ -95,12 +92,9 @@
       PERFETTO_DCHECK(end >= start);
       return end - start;
     }
-<<<<<<< HEAD
-=======
     inline bool Contains(uint32_t val) const {
       return val >= start && val < end;
     }
->>>>>>> 45332e04
   };
 
   // Allows efficient iteration over the rows of a RowMap.
@@ -136,7 +130,6 @@
       }
       if (auto* vec = std::get_if<IndexVector>(&rm_->data_)) {
         return ordinal_ < vec->size();
-<<<<<<< HEAD
       }
       PERFETTO_FATAL("Didn't match any variant type.");
     }
@@ -167,38 +160,6 @@
         return ordinal_;
       }
       PERFETTO_FATAL("Didn't match any variant type.");
-=======
-      }
-      PERFETTO_FATAL("Didn't match any variant type.");
-    }
-
-    // Returns the index pointed to by this iterator.
-    OutputIndex index() const {
-      if (std::get_if<Range>(&rm_->data_)) {
-        return ordinal_;
-      }
-      if (std::get_if<BitVector>(&rm_->data_)) {
-        return set_bits_it_->index();
-      }
-      if (auto* vec = std::get_if<IndexVector>(&rm_->data_)) {
-        return (*vec)[ordinal_];
-      }
-      PERFETTO_FATAL("Didn't match any variant type.");
-    }
-
-    // Returns the row of the index the iterator points to.
-    InputRow row() const {
-      if (auto* range = std::get_if<Range>(&rm_->data_)) {
-        return ordinal_ - range->start;
-      }
-      if (std::get_if<BitVector>(&rm_->data_)) {
-        return set_bits_it_->ordinal();
-      }
-      if (std::get_if<IndexVector>(&rm_->data_)) {
-        return ordinal_;
-      }
-      PERFETTO_FATAL("Didn't match any variant type.");
->>>>>>> 45332e04
     }
 
    private:
@@ -286,7 +247,29 @@
     NoVariantMatched();
   }
 
-<<<<<<< HEAD
+  // Returns the vector of all indices in the RowMap.
+  std::vector<OutputIndex> GetAllIndices() const {
+    if (auto* range = std::get_if<Range>(&data_)) {
+      std::vector<uint32_t> res(range->size());
+      std::iota(res.begin(), res.end(), range->start);
+      return res;
+    }
+    if (auto* bv = std::get_if<BitVector>(&data_)) {
+      std::vector<uint32_t> res;
+      for (auto it = bv->IterateSetBits(); it; it.Next()) {
+        res.push_back(it.index());
+      }
+      return res;
+    }
+    if (auto* vec = std::get_if<IndexVector>(&data_)) {
+      return *vec;
+    }
+    NoVariantMatched();
+  }
+
+  // Returns maximum size of the output. Ie range.end or size of the BV.
+  OutputIndex Max() const;
+
   // Returns whether the RowMap contains the given index.
   bool Contains(OutputIndex index) const {
     if (auto* range = std::get_if<Range>(&data_)) {
@@ -318,69 +301,10 @@
       return it != vec->end() ? std::make_optional(static_cast<InputRow>(
                                     std::distance(vec->begin(), it)))
                               : std::nullopt;
-=======
-  // Returns the vector of all indices in the RowMap.
-  std::vector<OutputIndex> GetAllIndices() const {
-    if (auto* range = std::get_if<Range>(&data_)) {
-      std::vector<uint32_t> res(range->size());
-      std::iota(res.begin(), res.end(), range->start);
-      return res;
-    }
-    if (auto* bv = std::get_if<BitVector>(&data_)) {
-      std::vector<uint32_t> res;
-      for (auto it = bv->IterateSetBits(); it; it.Next()) {
-        res.push_back(it.index());
-      }
-      return res;
-    }
-    if (auto* vec = std::get_if<IndexVector>(&data_)) {
-      return *vec;
-    }
-    NoVariantMatched();
-  }
-
-  // Returns maximum size of the output. Ie range.end or size of the BV.
-  OutputIndex Max() const;
-
-  // Returns whether the RowMap contains the given index.
-  bool Contains(OutputIndex index) const {
-    if (auto* range = std::get_if<Range>(&data_)) {
-      return index >= range->start && index < range->end;
-    }
-    if (auto* bv = std::get_if<BitVector>(&data_)) {
-      return index < bv->size() && bv->IsSet(index);
-    }
-    if (auto* vec = std::get_if<IndexVector>(&data_)) {
-      return std::find(vec->begin(), vec->end(), index) != vec->end();
->>>>>>> 45332e04
-    }
-    NoVariantMatched();
-  }
-
-<<<<<<< HEAD
-=======
-  // Returns the first row of the given |index| in the RowMap.
-  std::optional<InputRow> RowOf(OutputIndex index) const {
-    if (auto* range = std::get_if<Range>(&data_)) {
-      if (index < range->start || index >= range->end)
-        return std::nullopt;
-      return index - range->start;
-    }
-    if (auto* bv = std::get_if<BitVector>(&data_)) {
-      return index < bv->size() && bv->IsSet(index)
-                 ? std::make_optional(bv->CountSetBits(index))
-                 : std::nullopt;
-    }
-    if (auto* vec = std::get_if<IndexVector>(&data_)) {
-      auto it = std::find(vec->begin(), vec->end(), index);
-      return it != vec->end() ? std::make_optional(static_cast<InputRow>(
-                                    std::distance(vec->begin(), it)))
-                              : std::nullopt;
-    }
-    NoVariantMatched();
-  }
-
->>>>>>> 45332e04
+    }
+    NoVariantMatched();
+  }
+
   // Performs an ordered insert of the index into the current RowMap
   // (precondition: this RowMap is ordered based on the indices it contains).
   //
@@ -418,7 +342,6 @@
     if (auto* bv = std::get_if<BitVector>(&data_)) {
       InsertIntoBitVector(*bv, index);
       return;
-<<<<<<< HEAD
     }
     if (auto* vec = std::get_if<IndexVector>(&data_)) {
       PERFETTO_DCHECK(std::is_sorted(vec->begin(), vec->end()));
@@ -426,15 +349,6 @@
       vec->insert(it, index);
       return;
     }
-=======
-    }
-    if (auto* vec = std::get_if<IndexVector>(&data_)) {
-      PERFETTO_DCHECK(std::is_sorted(vec->begin(), vec->end()));
-      auto it = std::upper_bound(vec->begin(), vec->end(), index);
-      vec->insert(it, index);
-      return;
-    }
->>>>>>> 45332e04
     NoVariantMatched();
   }
 
@@ -515,33 +429,6 @@
             return c(GetIndexVector(*vec, a), GetIndexVector(*vec, b));
           });
       return;
-<<<<<<< HEAD
-    }
-    NoVariantMatched();
-  }
-
-  // Filters the indices in |out| by keeping those which meet |p|.
-  template <typename Predicate = bool(OutputIndex)>
-  void Filter(Predicate p) {
-    if (auto* range = std::get_if<Range>(&data_)) {
-      data_ = FilterRange(p, *range);
-      return;
-    }
-    if (auto* bv = std::get_if<BitVector>(&data_)) {
-      for (auto it = bv->IterateSetBits(); it; it.Next()) {
-        if (!p(it.index()))
-          it.Clear();
-      }
-      return;
-    }
-    if (auto* vec = std::get_if<IndexVector>(&data_)) {
-      auto ret = std::remove_if(vec->begin(), vec->end(),
-                                [p](uint32_t i) { return !p(i); });
-      vec->erase(ret, vec->end());
-      return;
-    }
-    NoVariantMatched();
-=======
     }
     NoVariantMatched();
   }
@@ -600,7 +487,6 @@
   // mode.
   const std::vector<uint32_t>* GetIfIndexVector() const {
     return std::get_if<IndexVector>(&data_);
->>>>>>> 45332e04
   }
 
   // Returns the iterator over the rows in this RowMap.
@@ -674,7 +560,6 @@
     // Otherwise, create a bitvector which spans the full range using
     // |p| as the filler for the bits between start and end.
     return BitVector::Range(r.start, r.end, p);
-<<<<<<< HEAD
   }
 
   PERFETTO_ALWAYS_INLINE static OutputIndex GetRange(Range r, InputRow row) {
@@ -684,17 +569,6 @@
                                                          uint32_t row) {
     return bv.IndexOfNthSet(row);
   }
-=======
-  }
-
-  PERFETTO_ALWAYS_INLINE static OutputIndex GetRange(Range r, InputRow row) {
-    return r.start + row;
-  }
-  PERFETTO_ALWAYS_INLINE static OutputIndex GetBitVector(const BitVector& bv,
-                                                         uint32_t row) {
-    return bv.IndexOfNthSet(row);
-  }
->>>>>>> 45332e04
   PERFETTO_ALWAYS_INLINE static OutputIndex GetIndexVector(
       const IndexVector& vec,
       uint32_t row) {

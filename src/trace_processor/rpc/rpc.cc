--- conflicted
+++ resolved
@@ -138,11 +138,8 @@
       return TraceProcessor::MetatraceCategories::QUERY;
     case ProtoEnum::FUNCTION:
       return TraceProcessor::MetatraceCategories::FUNCTION;
-<<<<<<< HEAD
-=======
     case ProtoEnum::DB:
       return TraceProcessor::MetatraceCategories::DB;
->>>>>>> 45332e04
     case ProtoEnum::ALL:
       return TraceProcessor::MetatraceCategories::ALL;
     case ProtoEnum::NONE:

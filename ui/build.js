--- conflicted
+++ resolved
@@ -237,10 +237,7 @@
     scanDir('buildtools/typefaces');
     scanDir('buildtools/catapult_trace_viewer');
     generateImports('ui/src/tracks', 'all_tracks.ts');
-<<<<<<< HEAD
-=======
     generateImports('ui/src/plugins', 'all_plugins.ts');
->>>>>>> 45332e04
     compileProtos();
     genVersion();
     transpileTsProject('ui');
@@ -389,20 +386,13 @@
     '-o',
     dstJs,
   ].concat(inputs);
-<<<<<<< HEAD
-  addTask(execNode, ['pbjs', pbjsArgs]);
-=======
   addTask(execModule, ['pbjs', pbjsArgs]);
->>>>>>> 45332e04
 
   // Note: If you are looking into slowness of pbts it is not pbts
   // itself that is slow. It invokes jsdoc to parse the comments out of
   // the |dstJs| with https://github.com/hegemonic/catharsis which is
   // pinning a CPU core the whole time.
   const pbtsArgs = ['--no-comments', '-p', ROOT_DIR, '-o', dstTs, dstJs];
-<<<<<<< HEAD
-  addTask(execNode, ['pbts', pbtsArgs]);
-=======
   addTask(execModule, ['pbts', pbtsArgs]);
 }
 
@@ -417,20 +407,6 @@
   const inputDir = pjoin(ROOT_DIR, dir);
   const args = [GEN_IMPORTS_SCRIPT, inputDir, '--out', dstTs];
   addTask(exec, ['python3', args]);
->>>>>>> 45332e04
-}
-
-function generateImports(dir, name) {
-  // We have to use the symlink (ui/src/gen) rather than cfg.outGenDir
-  // below since we want to generate the correct relative imports. For example:
-  // ui/src/frontend/foo.ts
-  //    import '../gen/all_plugins.ts';
-  // ui/src/gen/all_plugins.ts (aka ui/out/tsc/gen/all_plugins.ts)
-  //    import '../frontend/some_plugin.ts';
-  const dstTs = pjoin(ROOT_DIR, 'ui/src/gen', name);
-  const inputDir = pjoin(ROOT_DIR, dir);
-  const args = [GEN_IMPORTS_SCRIPT, inputDir, '--out', dstTs];
-  addTask(exec, ['python3', args]);
 }
 
 // Generates a .ts source that defines the VERSION and SCM_REVISION constants.
@@ -515,11 +491,7 @@
     // --waitForBundleInput is sadly quite busted so it is required ts
     // has build at least once before invoking this.
     args.push('--watch', '--no-watch.clearScreen');
-<<<<<<< HEAD
-    addTask(execNode, ['rollup', args, {async: true}]);
-=======
     addTask(execModule, ['rollup', args, {async: true}]);
->>>>>>> 45332e04
   } else {
     addTask(execModule, ['rollup', args]);
   }

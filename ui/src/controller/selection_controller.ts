--- conflicted
+++ resolved
@@ -13,11 +13,7 @@
 // limitations under the License.
 
 import {assertTrue} from '../base/logging';
-<<<<<<< HEAD
-import {Arg, Args} from '../common/arg_types';
-=======
 import {Args, ArgValue} from '../common/arg_types';
->>>>>>> 45332e04
 import {Engine} from '../common/engine';
 import {
   LONG,
@@ -227,10 +223,6 @@
       name,
       category,
       args,
-<<<<<<< HEAD
-      argsTree,
-=======
->>>>>>> 45332e04
     };
 
     if (trackId !== undefined) {
@@ -432,11 +424,7 @@
     return {startTime: ts, value, delta, duration, name};
   }
 
-<<<<<<< HEAD
-  async schedulingDetails(ts: TPTime, utid: number|Long) {
-=======
   async schedulingDetails(ts: TPTime, utid: number) {
->>>>>>> 45332e04
     // Find the ts of the first wakeup before the current slice.
     const wakeResult = await this.args.engine.query(`
       select ts, waker_utid as wakerUtid

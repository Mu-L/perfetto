--- conflicted
+++ resolved
@@ -62,15 +62,12 @@
   PROCESS_SCHEDULING_TRACK_KIND,
 } from '../tracks/process_scheduling';
 import {PROCESS_SUMMARY_TRACK} from '../tracks/process_summary';
-<<<<<<< HEAD
-=======
 import {
   ENABLE_SCROLL_JANK_PLUGIN_V2,
   INPUT_LATENCY_TRACK,
 } from '../tracks/scroll_jank';
 import {addLatenciesTrack} from '../tracks/scroll_jank/event_latency_track';
 import {addTopLevelScrollTrack} from '../tracks/scroll_jank/scroll_track';
->>>>>>> bad11ba2
 import {THREAD_STATE_TRACK_KIND} from '../tracks/thread_state';
 
 const TRACKS_V2_FLAG = featureFlags.register({
@@ -217,8 +214,6 @@
     }
   }
 
-<<<<<<< HEAD
-=======
   async addScrollJankTracks(engine: Engine): Promise<void> {
     const topLevelScrolls = addTopLevelScrollTrack(engine);
     const topLevelScrollsResult = await topLevelScrolls;
@@ -238,7 +233,6 @@
     }
   }
 
->>>>>>> bad11ba2
   async addCpuFreqTracks(engine: EngineProxy): Promise<void> {
     const cpus = await this.engine.getCpus();
 
@@ -297,16 +291,6 @@
 
   async addGlobalAsyncTracks(engine: EngineProxy): Promise<void> {
     const rawGlobalAsyncTracks = await engine.query(`
-<<<<<<< HEAD
-      with global_tracks as materialized (
-        select
-          track.parent_id as parent_id,
-          track.id as track_id,
-          track.name as name,
-          count(1) cnt
-        from track
-        join slice on slice.track_id = track.id
-=======
       with tracks_with_slices as materialized (
         select distinct track_id
         from slice
@@ -318,16 +302,10 @@
           track.name as name
         from track
         join tracks_with_slices on tracks_with_slices.track_id = track.id
->>>>>>> bad11ba2
         where
           track.type = "track"
           or track.type = "gpu_track"
           or track.type = "cpu_track"
-<<<<<<< HEAD
-        group by track_id
-        having cnt > 0
-=======
->>>>>>> bad11ba2
       ),
       global_tracks_grouped as (
         select
@@ -357,10 +335,7 @@
     });
 
     const parentIdToGroupId = new Map<number, string>();
-<<<<<<< HEAD
-=======
     let scrollJankRendered = false;
->>>>>>> bad11ba2
 
     for (; it.valid(); it.next()) {
       const kind = ASYNC_SLICE_TRACK_KIND;
@@ -405,8 +380,6 @@
         }
       }
 
-<<<<<<< HEAD
-=======
       if (ENABLE_SCROLL_JANK_PLUGIN_V2.get() && !scrollJankRendered &&
           name.includes(INPUT_LATENCY_TRACK)) {
         // This ensures that the scroll jank tracks render above the tracks
@@ -414,7 +387,6 @@
         await this.addScrollJankTracks(this.engine);
         scrollJankRendered = true;
       }
->>>>>>> bad11ba2
       const track = {
         engineId: this.engineId,
         kind,
@@ -468,48 +440,6 @@
     }
   }
 
-<<<<<<< HEAD
-  async addGlobalCounterTracks(engine: EngineProxy): Promise<void> {
-    // Add global or GPU counter tracks that are not bound to any pid/tid.
-    const globalCounters = await engine.query(`
-    select name, id
-    from (
-      select name, id
-      from counter_track
-      where type = 'counter_track'
-      union
-      select name, id
-      from gpu_counter_track
-      where name != 'gpufreq'
-    )
-    order by name
-  `);
-
-    const it = globalCounters.iter({
-      name: STR,
-      id: NUM,
-    });
-
-    for (; it.valid(); it.next()) {
-      const name = it.name;
-      const trackId = it.id;
-      this.tracksToAdd.push({
-        engineId: this.engineId,
-        kind: COUNTER_TRACK_KIND,
-        name,
-        trackSortKey: PrimaryTrackSortKey.COUNTER_TRACK,
-        trackGroup: SCROLLING_TRACK_GROUP,
-        config: {
-          name,
-          trackId,
-          scale: getCounterScale(name),
-        },
-      });
-    }
-  }
-
-=======
->>>>>>> bad11ba2
   async addCpuPerfCounterTracks(engine: EngineProxy): Promise<void> {
     // Perf counter tracks are bound to CPUs, follow the scheduling and
     // frequency track naming convention ("Cpu N ...").
@@ -786,24 +716,12 @@
   }
 
   async addFtraceTrack(engine: EngineProxy): Promise<void> {
-<<<<<<< HEAD
-    const query = `select
-            cpu,
-            count(*) as cnt
-          from ftrace_event
-          where cpu + 1 > 1 or utid + 1 > 1
-          group by cpu`;
-
-    const result = await engine.query(query);
-    const it = result.iter({cpu: NUM, cnt: NUM});
-=======
     const query = `select distinct cpu
           from ftrace_event
           where cpu + 1 > 1 or utid + 1 > 1`;
 
     const result = await engine.query(query);
     const it = result.iter({cpu: NUM});
->>>>>>> bad11ba2
 
     let groupUuid = undefined;
     let summaryTrackId = undefined;

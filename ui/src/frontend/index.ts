--- conflicted
+++ resolved
@@ -32,10 +32,7 @@
 } from '../common/logs';
 import {MetricResult} from '../common/metric_data';
 import {CurrentSearchResults, SearchSummary} from '../common/search_data';
-<<<<<<< HEAD
-=======
 import {createEmptyState, State} from '../common/state';
->>>>>>> e76740cd
 import {
   ControllerWorkerInitMessage,
   EngineWorkerInitMessage
@@ -459,16 +456,11 @@
     msg.extensionPort,
     msg.errorReportingPort,
   ]);
-<<<<<<< HEAD
-  const dispatch =
-      controllerChannel.port2.postMessage.bind(controllerChannel.port2);
-=======
 
   const dispatch = (action: DeferredAction) => {
     frontendApi.dispatchMultiple([action]);
   };
 
->>>>>>> e76740cd
   globals.initialize(dispatch, controller);
   globals.serviceWorkerController.install();
 

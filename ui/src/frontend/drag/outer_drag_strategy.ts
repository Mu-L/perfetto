--- conflicted
+++ resolved
@@ -20,17 +20,10 @@
   private dragStartPx = 0;
 
   onDrag(x: number) {
-<<<<<<< HEAD
-    const dragBeginTime = this.timeScale.pxToTime(this.dragStartPx);
-    const dragEndTime = this.timeScale.pxToTime(x);
-    const tStart = Math.min(dragBeginTime, dragEndTime);
-    const tEnd = Math.max(dragBeginTime, dragEndTime);
-=======
     const dragBeginTime = this.map.pxToHpTime(this.dragStartPx);
     const dragEndTime = this.map.pxToHpTime(x);
     const tStart = HighPrecisionTime.min(dragBeginTime, dragEndTime);
     const tEnd = HighPrecisionTime.max(dragBeginTime, dragEndTime);
->>>>>>> 5f456dbc
     super.updateGlobals(tStart, tEnd);
   }
 

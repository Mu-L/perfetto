--- conflicted
+++ resolved
@@ -22,10 +22,6 @@
   ConversionJobName,
   ConversionJobStatus,
 } from '../common/conversion_jobs';
-<<<<<<< HEAD
-import {createEmptyState} from '../common/empty_state';
-=======
->>>>>>> 45332e04
 import {Engine} from '../common/engine';
 import {
   HighPrecisionTime,
@@ -33,15 +29,6 @@
 } from '../common/high_precision_time';
 import {MetricResult} from '../common/metric_data';
 import {CurrentSearchResults, SearchSummary} from '../common/search_data';
-<<<<<<< HEAD
-import {CallsiteInfo, EngineConfig, ProfileType, State} from '../common/state';
-import {Span, tpTimeFromSeconds} from '../common/time';
-import {
-  TPDuration,
-  TPTime,
-  TPTimeSpan,
-} from '../common/time';
-=======
 import {onSelectionChanged} from '../common/selection_observer';
 import {CallsiteInfo, EngineConfig, ProfileType, State} from '../common/state';
 import {
@@ -53,21 +40,14 @@
 } from '../common/time';
 import {setPerfHooks} from '../core/perf';
 import {raf} from '../core/raf_scheduler';
->>>>>>> 45332e04
 
 import {Analytics, initAnalytics} from './analytics';
 import {BottomTabList} from './bottom_tab';
 import {FrontendLocalState} from './frontend_local_state';
-<<<<<<< HEAD
-import {RafScheduler} from './raf_scheduler';
-import {Router} from './router';
-import {ServiceWorkerController} from './service_worker_controller';
-=======
 import {Router} from './router';
 import {ServiceWorkerController} from './service_worker_controller';
 import {SliceSqlId, TPTimestamp} from './sql_types';
 import {createStore, Store} from './store';
->>>>>>> 45332e04
 import {PxSpan, TimeScale} from './time_scale';
 
 type Dispatch = (action: DeferredAction) => void;
@@ -109,15 +89,9 @@
 
   sliceName: string;
   sliceCategory: string;
-<<<<<<< HEAD
-  sliceId: number;
-  sliceStartTs: TPTime;
-  sliceEndTs: TPTime;
-=======
   sliceId: SliceSqlId;
   sliceStartTs: TPTimestamp;
   sliceEndTs: TPTimestamp;
->>>>>>> 45332e04
   // Thread and process info. Only set in sliceSelected not in areaSelected as
   // the latter doesn't display per-flow info and it'd be a waste to join
   // additional tables for undisplayed info in that case. Nothing precludes
@@ -246,11 +220,7 @@
 
   private _testing = false;
   private _dispatch?: Dispatch = undefined;
-<<<<<<< HEAD
-  private _state?: State = undefined;
-=======
   private _store?: Store<State>;
->>>>>>> 45332e04
   private _frontendLocalState?: FrontendLocalState = undefined;
   private _serviceWorkerController?: ServiceWorkerController = undefined;
   private _logging?: Analytics = undefined;
@@ -282,10 +252,7 @@
   private _hideSidebar?: boolean = undefined;
   private _ftraceCounters?: FtraceStat[] = undefined;
   private _ftracePanelData?: FtracePanelData = undefined;
-<<<<<<< HEAD
-=======
   private _cmdManager?: CommandManager = undefined;
->>>>>>> 45332e04
 
   // TODO(hjd): Remove once we no longer need to update UUID on redraw.
   private _publishRedraw?: () => void = undefined;
@@ -306,12 +273,6 @@
 
   engines = new Map<string, Engine>();
 
-<<<<<<< HEAD
-  initialize(dispatch: Dispatch, router: Router) {
-    this._dispatch = dispatch;
-    this._router = router;
-    this._state = createEmptyState();
-=======
   initialize(
       dispatch: Dispatch, router: Router, initialState: State,
       cmdManager: CommandManager) {
@@ -319,7 +280,6 @@
     this._router = router;
     this._store = createStore(initialState);
     this._cmdManager = cmdManager;
->>>>>>> 45332e04
     this._frontendLocalState = new FrontendLocalState();
 
     setPerfHooks(
@@ -351,14 +311,11 @@
     this.engines.clear();
   }
 
-<<<<<<< HEAD
-=======
   // Only initialises the store - useful for testing.
   initStore(initialState: State) {
     this._store = createStore(initialState);
   }
 
->>>>>>> 45332e04
   get router(): Router {
     return assertExists(this._router);
   }
@@ -388,13 +345,6 @@
     for (const action of actions) {
       dispatch(action);
     }
-<<<<<<< HEAD
-  }
-
-  get frontendLocalState() {
-    return assertExists(this._frontendLocalState);
-=======
->>>>>>> 45332e04
   }
 
   get frontendLocalState() {
@@ -635,13 +585,6 @@
 
   get ftracePanelData(): FtracePanelData|undefined {
     return this._ftracePanelData;
-<<<<<<< HEAD
-  }
-
-  set ftracePanelData(data: FtracePanelData|undefined) {
-    this._ftracePanelData = data;
-=======
->>>>>>> 45332e04
   }
 
   set ftracePanelData(data: FtracePanelData|undefined) {
@@ -653,16 +596,11 @@
     const previousState = this.state;
     // A new selection should cancel the current search selection.
     globals.dispatch(Actions.setSearchIndex({index: -1}));
-<<<<<<< HEAD
-    const tab = action.type === 'deselect' ? undefined : tabToOpen;
-    globals.dispatch(Actions.setCurrentTab({tab}));
-=======
     if (action.type === 'deselect') {
       globals.dispatch(Actions.setCurrentTab({tab: undefined}));
     } else if (tab !== null) {
       globals.dispatch(Actions.setCurrentTab({tab: tab}));
     }
->>>>>>> 45332e04
     globals.dispatch(action);
 
     // HACK(stevegolton + altimin): This is a workaround to allow passing the
@@ -730,9 +668,6 @@
   // however pending RAFs and workers seem to outlive the |window| and need to
   // be cleaned up explicitly.
   shutdown() {
-<<<<<<< HEAD
-    this._rafScheduler!.shutdown();
-=======
     raf.shutdown();
   }
 
@@ -773,42 +708,6 @@
 
   get commandManager(): CommandManager {
     return assertExists(this._cmdManager);
->>>>>>> 45332e04
-  }
-
-  // Get a timescale that covers the entire trace
-  getTraceTimeScale(pxSpan: PxSpan): TimeScale {
-    const {start, end} = this.state.traceTime;
-    const traceTime = HighPrecisionTimeSpan.fromTpTime(start, end);
-    return TimeScale.fromHPTimeSpan(traceTime, pxSpan);
-  }
-
-  // Get the trace time bounds
-  stateTraceTime(): Span<HighPrecisionTime> {
-    const {start, end} = this.state.traceTime;
-    return HighPrecisionTimeSpan.fromTpTime(start, end);
-  }
-
-  stateTraceTimeTP(): Span<TPTime> {
-    const {start, end} = this.state.traceTime;
-    return new TPTimeSpan(start, end);
-  }
-
-  // Get the state version of the visible time bounds
-  stateVisibleTime(): Span<TPTime> {
-    const {start, end} = this.state.frontendLocalState.visibleState;
-    return new TPTimeSpan(start, end);
-  }
-
-  // How many pixels to use for one quanta of horizontal resolution
-  get quantPx(): number {
-    const quantPx = (self as {} as {quantPx: number | undefined}).quantPx;
-    if (quantPx) {
-      return quantPx;
-    } else {
-      // Default to 1px per quanta if not defined
-      return 1;
-    }
   }
 }
 

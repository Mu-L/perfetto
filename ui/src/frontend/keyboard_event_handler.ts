// Copyright (C) 2019 The Android Open Source Project
//
// Licensed under the Apache License, Version 2.0 (the "License");
// you may not use this file except in compliance with the License.
// You may obtain a copy of the License at
//
//      http://www.apache.org/licenses/LICENSE-2.0
//
// Unless required by applicable law or agreed to in writing, software
// distributed under the License is distributed on an "AS IS" BASIS,
// WITHOUT WARRANTIES OR CONDITIONS OF ANY KIND, either express or implied.
// See the License for the specific language governing permissions and
// limitations under the License.

import {Actions} from '../common/actions';
import {Area} from '../common/state';
import {TPTime} from '../common/time';

import {Flow, globals} from './globals';
import {toggleHelp} from './help_modal';
import {
  focusHorizontalRange,
  verticalScrollToTrack,
} from './scroll_helper';
import {executeSearch} from './search_handler';

<<<<<<< HEAD
const INSTANT_FOCUS_DURATION_S = 1 / 1e9;  // 1 ns.
=======
const INSTANT_FOCUS_DURATION = 1n;
const INCOMPLETE_SLICE_DURATION = 30_000n;
>>>>>>> bad11ba2
type Direction = 'Forward'|'Backward';

// Handles all key events than are not handled by the
// pan and zoom handler. Returns true if the event was handled.
export function handleKey(e: KeyboardEvent, down: boolean): boolean {
  const key = e.key.toLowerCase();
  const selection = globals.state.currentSelection;
  const noModifiers = !(e.ctrlKey || e.metaKey || e.altKey || e.shiftKey);
  const ctrlOrMeta = (e.ctrlKey || e.metaKey) && !(e.altKey || e.shiftKey);
  // No other modifiers other than possibly Shift.
  const maybeShift = !(e.ctrlKey || e.metaKey || e.altKey);

  if (down && 'm' === key && maybeShift) {
    if (selection && selection.kind === 'AREA') {
      globals.dispatch(Actions.toggleMarkCurrentArea({persistent: e.shiftKey}));
    } else if (selection) {
      lockSliceSpan(e.shiftKey);
    }
    return true;
  }
  if (down && 'f' === key && noModifiers) {
    findCurrentSelection();
    return true;
  }
  if (down && 'a' === key && ctrlOrMeta) {
    let tracksToSelect: string[] = [];

    const selection = globals.state.currentSelection;
    if (selection !== null && selection.kind === 'AREA') {
      const area = globals.state.areas[selection.areaId];
      const coversEntireTimeRange =
<<<<<<< HEAD
          globals.state.traceTime.startSec === area.startSec &&
          globals.state.traceTime.endSec === area.endSec;
=======
          globals.state.traceTime.start === area.start &&
          globals.state.traceTime.end === area.end;
>>>>>>> bad11ba2
      if (!coversEntireTimeRange) {
        // If the current selection is an area which does not cover the entire
        // time range, preserve the list of selected tracks and expand the time
        // range.
        tracksToSelect = area.tracks;
      } else {
        // If the entire time range is already covered, update the selection to
        // cover all tracks.
        tracksToSelect = Object.keys(globals.state.tracks);
      }
    } else {
      // If the current selection is not an area, select all.
      tracksToSelect = Object.keys(globals.state.tracks);
    }
<<<<<<< HEAD
    globals.dispatch(Actions.selectArea({
      area: {
        startSec: globals.state.traceTime.startSec,
        endSec: globals.state.traceTime.endSec,
=======
    const {start, end} = globals.state.traceTime;
    globals.dispatch(Actions.selectArea({
      area: {
        start,
        end,
>>>>>>> bad11ba2
        tracks: tracksToSelect,
      },
    }));
    e.preventDefault();
    return true;
  }
  if (down && 'b' === key && ctrlOrMeta) {
    globals.dispatch(Actions.toggleSidebar({}));
    return true;
  }
  if (down && '?' === key && maybeShift) {
    toggleHelp();
    return true;
  }
  if (down && 'enter' === key && maybeShift) {
    e.preventDefault();
    executeSearch(e.shiftKey);
    return true;
  }
  if (down && 'escape' === key) {
    globals.frontendLocalState.deselectArea();
    globals.makeSelection(Actions.deselect({}));
    globals.dispatch(Actions.removeNote({id: '0'}));
    return true;
  }
  if (down && ']' === key && ctrlOrMeta) {
    focusOtherFlow('Forward');
    return true;
  }
  if (down && ']' === key && noModifiers) {
    moveByFocusedFlow('Forward');
    return true;
  }
  if (down && '[' === key && ctrlOrMeta) {
    focusOtherFlow('Backward');
    return true;
  }
  if (down && '[' === key && noModifiers) {
    moveByFocusedFlow('Backward');
    return true;
  }
  return false;
}

// Search |boundFlows| for |flowId| and return the id following it.
// Returns the first flow id if nothing was found or |flowId| was the last flow
// in |boundFlows|, and -1 if |boundFlows| is empty
function findAnotherFlowExcept(boundFlows: Flow[], flowId: number): number {
  let selectedFlowFound = false;

  if (boundFlows.length === 0) {
    return -1;
  }

  for (const flow of boundFlows) {
    if (selectedFlowFound) {
      return flow.id;
    }

    if (flow.id === flowId) {
      selectedFlowFound = true;
    }
  }
  return boundFlows[0].id;
}

// Change focus to the next flow event (matching the direction)
function focusOtherFlow(direction: Direction) {
  if (!globals.state.currentSelection ||
      globals.state.currentSelection.kind !== 'CHROME_SLICE') {
    return;
  }
  const sliceId = globals.state.currentSelection.id;
  if (sliceId === -1) {
    return;
  }

  const boundFlows = globals.connectedFlows.filter(
      (flow) => flow.begin.sliceId === sliceId && direction === 'Forward' ||
          flow.end.sliceId === sliceId && direction === 'Backward');

  if (direction === 'Backward') {
    const nextFlowId =
        findAnotherFlowExcept(boundFlows, globals.state.focusedFlowIdLeft);
    globals.dispatch(Actions.setHighlightedFlowLeftId({flowId: nextFlowId}));
  } else {
    const nextFlowId =
        findAnotherFlowExcept(boundFlows, globals.state.focusedFlowIdRight);
    globals.dispatch(Actions.setHighlightedFlowRightId({flowId: nextFlowId}));
  }
}

// Select the slice connected to the flow in focus
function moveByFocusedFlow(direction: Direction): void {
  if (!globals.state.currentSelection ||
      globals.state.currentSelection.kind !== 'CHROME_SLICE') {
    return;
  }

  const sliceId = globals.state.currentSelection.id;
  const flowId =
      (direction === 'Backward' ? globals.state.focusedFlowIdLeft :
                                  globals.state.focusedFlowIdRight);

  if (sliceId === -1 || flowId === -1) {
    return;
  }

  // Find flow that is in focus and select corresponding slice
  for (const flow of globals.connectedFlows) {
    if (flow.id === flowId) {
      const flowPoint = (direction === 'Backward' ? flow.begin : flow.end);
      const uiTrackId =
          globals.state.uiTrackIdByTraceTrackId[flowPoint.trackId];
      if (uiTrackId) {
        globals.makeSelection(Actions.selectChromeSlice({
          id: flowPoint.sliceId,
          trackId: uiTrackId,
          table: 'slice',
          scroll: true,
        }));
      }
    }
  }
}

function findTimeRangeOfSelection(): {startTs: TPTime, endTs: TPTime} {
  const selection = globals.state.currentSelection;
  let startTs = -1n;
  let endTs = -1n;
  if (selection === null) {
    return {startTs, endTs};
  } else if (selection.kind === 'SLICE' || selection.kind === 'CHROME_SLICE') {
    const slice = globals.sliceDetails;
    if (slice.ts && slice.dur !== undefined && slice.dur > 0) {
      startTs = slice.ts;
      endTs = startTs + slice.dur;
    } else if (slice.ts) {
      startTs = slice.ts;
      // This will handle either:
      // a)slice.dur === -1 -> unfinished slice
      // b)slice.dur === 0  -> instant event
      endTs = slice.dur === -1n ? startTs + INCOMPLETE_SLICE_DURATION :
                                  startTs + INSTANT_FOCUS_DURATION;
    }
  } else if (selection.kind === 'THREAD_STATE') {
    const threadState = globals.threadStateDetails;
    if (threadState.ts && threadState.dur) {
      startTs = threadState.ts;
      endTs = startTs + threadState.dur;
    }
  } else if (selection.kind === 'COUNTER') {
    startTs = selection.leftTs;
    endTs = selection.rightTs;
  } else if (selection.kind === 'AREA') {
    const selectedArea = globals.state.areas[selection.areaId];
    if (selectedArea) {
      startTs = selectedArea.start;
      endTs = selectedArea.end;
    }
  } else if (selection.kind === 'NOTE') {
    const selectedNote = globals.state.notes[selection.id];
    // Notes can either be default or area notes. Area notes are handled
    // above in the AREA case.
    if (selectedNote && selectedNote.noteType === 'DEFAULT') {
      startTs = selectedNote.timestamp;
      endTs = selectedNote.timestamp + INSTANT_FOCUS_DURATION;
    }
  } else if (selection.kind === 'LOG') {
    // TODO(hjd): Make focus selection work for logs.
  } else if (
      selection.kind === 'DEBUG_SLICE' ||
      selection.kind === 'TOP_LEVEL_SCROLL') {
    startTs = selection.start;
    if (selection.duration > 0) {
      endTs = startTs + selection.duration;
    } else {
      endTs = startTs + INSTANT_FOCUS_DURATION;
    }
  } else if (selection.kind === 'LOG') {
    // TODO(hjd): Make focus selection work for logs.
  } else if (selection.kind === 'DEBUG_SLICE') {
    startTs = selection.startS;
    if (selection.durationS > 0) {
      endTs = startTs + selection.durationS;
    } else {
      endTs = startTs + INSTANT_FOCUS_DURATION_S;
    }
  }

  return {startTs, endTs};
}


function lockSliceSpan(persistent = false) {
  const range = findTimeRangeOfSelection();
  if (range.startTs !== -1n && range.endTs !== -1n &&
      globals.state.currentSelection !== null) {
    const tracks = globals.state.currentSelection.trackId ?
        [globals.state.currentSelection.trackId] :
        [];
    const area: Area = {start: range.startTs, end: range.endTs, tracks};
    globals.dispatch(Actions.markArea({area, persistent}));
  }
}

export function findCurrentSelection() {
  const selection = globals.state.currentSelection;
  if (selection === null) return;

  const range = findTimeRangeOfSelection();
<<<<<<< HEAD
  if (range.startTs !== -1 && range.endTs !== -1) {
=======
  if (range.startTs !== -1n && range.endTs !== -1n) {
>>>>>>> bad11ba2
    focusHorizontalRange(range.startTs, range.endTs);
  }

  if (selection.trackId) {
    verticalScrollToTrack(selection.trackId, true);
  }
}<|MERGE_RESOLUTION|>--- conflicted
+++ resolved
@@ -24,12 +24,8 @@
 } from './scroll_helper';
 import {executeSearch} from './search_handler';
 
-<<<<<<< HEAD
-const INSTANT_FOCUS_DURATION_S = 1 / 1e9;  // 1 ns.
-=======
 const INSTANT_FOCUS_DURATION = 1n;
 const INCOMPLETE_SLICE_DURATION = 30_000n;
->>>>>>> bad11ba2
 type Direction = 'Forward'|'Backward';
 
 // Handles all key events than are not handled by the
@@ -61,13 +57,8 @@
     if (selection !== null && selection.kind === 'AREA') {
       const area = globals.state.areas[selection.areaId];
       const coversEntireTimeRange =
-<<<<<<< HEAD
-          globals.state.traceTime.startSec === area.startSec &&
-          globals.state.traceTime.endSec === area.endSec;
-=======
           globals.state.traceTime.start === area.start &&
           globals.state.traceTime.end === area.end;
->>>>>>> bad11ba2
       if (!coversEntireTimeRange) {
         // If the current selection is an area which does not cover the entire
         // time range, preserve the list of selected tracks and expand the time
@@ -82,18 +73,11 @@
       // If the current selection is not an area, select all.
       tracksToSelect = Object.keys(globals.state.tracks);
     }
-<<<<<<< HEAD
-    globals.dispatch(Actions.selectArea({
-      area: {
-        startSec: globals.state.traceTime.startSec,
-        endSec: globals.state.traceTime.endSec,
-=======
     const {start, end} = globals.state.traceTime;
     globals.dispatch(Actions.selectArea({
       area: {
         start,
         end,
->>>>>>> bad11ba2
         tracks: tracksToSelect,
       },
     }));
@@ -273,15 +257,6 @@
     } else {
       endTs = startTs + INSTANT_FOCUS_DURATION;
     }
-  } else if (selection.kind === 'LOG') {
-    // TODO(hjd): Make focus selection work for logs.
-  } else if (selection.kind === 'DEBUG_SLICE') {
-    startTs = selection.startS;
-    if (selection.durationS > 0) {
-      endTs = startTs + selection.durationS;
-    } else {
-      endTs = startTs + INSTANT_FOCUS_DURATION_S;
-    }
   }
 
   return {startTs, endTs};
@@ -305,11 +280,7 @@
   if (selection === null) return;
 
   const range = findTimeRangeOfSelection();
-<<<<<<< HEAD
-  if (range.startTs !== -1 && range.endTs !== -1) {
-=======
   if (range.startTs !== -1n && range.endTs !== -1n) {
->>>>>>> bad11ba2
     focusHorizontalRange(range.startTs, range.endTs);
   }
 
